import { NextRequest, NextResponse } from 'next/server'
import { createServerClient, type CookieOptions } from '@supabase/ssr'
import { getUserRole, isRoleAllowed, type UserRole } from '@/lib/auth/roles'

export async function middleware(request: NextRequest) {
  const { pathname } = request.nextUrl

  // Create a response object to mutate
  let response = NextResponse.next({
    request: {
      headers: request.headers,
    },
  })

  // Create Supabase client for middleware
  const supabase = createServerClient(
    process.env.NEXT_PUBLIC_SUPABASE_URL!,
    process.env.NEXT_PUBLIC_SUPABASE_ANON_KEY || process.env.NEXT_PUBLIC_SUPABASE_API_KEY!,
    {
      cookies: {
        get(name: string) {
          return request.cookies.get(name)?.value
        },
        set(name: string, value: string, options: CookieOptions) {
          request.cookies.set({
            name,
            value,
            ...options,
          })
          response = NextResponse.next({
            request: {
              headers: request.headers,
            },
          })
          response.cookies.set({
            name,
            value,
            ...options,
          })
        },
        remove(name: string, options: CookieOptions) {
          request.cookies.set({
            name,
            value: '',
            ...options,
          })
          response = NextResponse.next({
            request: {
              headers: request.headers,
            },
          })
          response.cookies.set({
            name,
            value: '',
            ...options,
          })
        },
      },
    }
  )

  // Refresh session if expired
  const {
    data: { session },
  } = await supabase.auth.getSession()

  // Skip static files and API routes
  if (
    pathname.startsWith('/_next') ||
    pathname.startsWith('/api') ||
    pathname.startsWith('/static') ||
    pathname.includes('.')
  ) {
    return response
  }

  // For root path, redirect to Korean version
  if (pathname === '/') {
    const locale = 'ko'
    const redirectUrl = new URL(`/${locale}`, request.url)
    const redirectResponse = NextResponse.redirect(redirectUrl)
    // Copy Supabase cookies to redirect response
    request.cookies.getAll().forEach(cookie => {
      if (cookie.name.startsWith('sb-')) {
        redirectResponse.cookies.set(cookie.name, cookie.value)
      }
    })
    return redirectResponse
  }

  // Check if URL already has a locale
  const pathnameHasLocale = ['ko', 'zh-CN'].some((locale) =>
    pathname.startsWith(`/${locale}/`) || pathname === `/${locale}`
  )

  // If already has locale, continue
  if (pathnameHasLocale) {
    const segments = pathname.split('/').filter(Boolean)
    const locale = segments[0]
    const section = segments[1] || ''

    const routePermissions: Record<string, UserRole[]> = {
      dashboard: ['admin', 'order_manager', 'ship_manager'],
      inventory: ['admin', 'order_manager'],
      orders: ['admin', 'order_manager'],
      shipments: ['admin', 'ship_manager'],
      cashbook: ['admin'],
      settings: ['admin'],
      users: ['admin'],
      products: ['admin', 'order_manager'],
    }

    const publicSections = new Set(['login', 'track', 'auth', 'api'])

    if (section && routePermissions[section]) {
      let role: UserRole = null

      if (session?.user?.id) {
        role = await getUserRole(supabase, session.user.id)
      }

      if (!role) {
<<<<<<< HEAD
        const loginUrl = new URL(`/${locale}/auth/signin`, request.url)
=======
        const loginUrl = new URL(`/${locale}`, request.url)
>>>>>>> e5e347ff
        loginUrl.searchParams.set('redirect', pathname)
        return NextResponse.redirect(loginUrl)
      }

      if (!isRoleAllowed(role, routePermissions[section])) {
        const fallbackUrl = new URL(`/${locale}/dashboard`, request.url)
        return NextResponse.redirect(fallbackUrl)
      }
    } else if (section && !publicSections.has(section)) {
<<<<<<< HEAD
      // For any other authenticated section, ensure session exists or mock role is provided (dev only)
      if (!session && !(mockRoleCookie && process.env.NODE_ENV === 'development')) {
        const loginUrl = new URL(`/${locale}/auth/signin`, request.url)
=======
      // For any other authenticated section, ensure session exists
      if (!session) {
        const loginUrl = new URL(`/${locale}`, request.url)
>>>>>>> e5e347ff
        loginUrl.searchParams.set('redirect', pathname)
        return NextResponse.redirect(loginUrl)
      }
    }

    response.headers.set('x-locale', locale)
    return response
  }

  // For other paths without locale, redirect to Korean version
  const locale = 'ko'
  const redirectUrl = new URL(`/${locale}${pathname}`, request.url)
  redirectUrl.search = request.nextUrl.search

  const redirectResponse = NextResponse.redirect(redirectUrl)
  redirectResponse.cookies.set('locale', locale, {
    path: '/',
    maxAge: 60 * 60 * 24 * 365,
    sameSite: 'lax'
  })

  // Copy Supabase cookies to redirect response
  request.cookies.getAll().forEach(cookie => {
    if (cookie.name.startsWith('sb-')) {
      redirectResponse.cookies.set(cookie.name, cookie.value)
    }
  })

  return redirectResponse
}

export const config = {
  matcher: [
    '/((?!_next/static|_next/image|favicon.ico|.*\\.(?:svg|png|jpg|jpeg|gif|webp)$).*)',
  ],
}<|MERGE_RESOLUTION|>--- conflicted
+++ resolved
@@ -120,11 +120,7 @@
       }
 
       if (!role) {
-<<<<<<< HEAD
-        const loginUrl = new URL(`/${locale}/auth/signin`, request.url)
-=======
         const loginUrl = new URL(`/${locale}`, request.url)
->>>>>>> e5e347ff
         loginUrl.searchParams.set('redirect', pathname)
         return NextResponse.redirect(loginUrl)
       }
@@ -134,15 +130,9 @@
         return NextResponse.redirect(fallbackUrl)
       }
     } else if (section && !publicSections.has(section)) {
-<<<<<<< HEAD
-      // For any other authenticated section, ensure session exists or mock role is provided (dev only)
-      if (!session && !(mockRoleCookie && process.env.NODE_ENV === 'development')) {
-        const loginUrl = new URL(`/${locale}/auth/signin`, request.url)
-=======
       // For any other authenticated section, ensure session exists
       if (!session) {
         const loginUrl = new URL(`/${locale}`, request.url)
->>>>>>> e5e347ff
         loginUrl.searchParams.set('redirect', pathname)
         return NextResponse.redirect(loginUrl)
       }
